/*
 * Copyright 2020 ConsenSys AG.
 *
 * Licensed under the Apache License, Version 2.0 (the "License"); you may not use this file except in compliance with
 * the License. You may obtain a copy of the License at
 *
 * http://www.apache.org/licenses/LICENSE-2.0
 *
 * Unless required by applicable law or agreed to in writing, software distributed under the License is distributed on
 * an "AS IS" BASIS, WITHOUT WARRANTIES OR CONDITIONS OF ANY KIND, either express or implied. See the License for the
 * specific language governing permissions and limitations under the License.
 */
package tech.pegasys.web3signer.core;

import static tech.pegasys.web3signer.core.service.http.OpenApiOperationsId.ETH1_LIST;
import static tech.pegasys.web3signer.core.service.http.OpenApiOperationsId.ETH1_SIGN;
import static tech.pegasys.web3signer.core.service.http.metrics.HttpApiMetrics.incSignerLoadCount;
import static tech.pegasys.web3signer.core.signing.KeyType.SECP256K1;

import tech.pegasys.signers.hashicorp.HashicorpConnectionFactory;
import tech.pegasys.signers.secp256k1.azure.AzureKeyVaultSignerFactory;
import tech.pegasys.web3signer.core.config.Config;
import tech.pegasys.web3signer.core.multikey.DefaultArtifactSignerProvider;
import tech.pegasys.web3signer.core.multikey.SignerLoader;
import tech.pegasys.web3signer.core.multikey.metadata.Secp256k1ArtifactSignerFactory;
import tech.pegasys.web3signer.core.multikey.metadata.parser.YamlSignerParser;
import tech.pegasys.web3signer.core.service.http.handlers.LogErrorHandler;
import tech.pegasys.web3signer.core.service.http.handlers.signing.Eth1SignForIdentifierHandler;
import tech.pegasys.web3signer.core.service.http.handlers.signing.SignerForIdentifier;
import tech.pegasys.web3signer.core.service.http.metrics.HttpApiMetrics;
import tech.pegasys.web3signer.core.signing.ArtifactSigner;
import tech.pegasys.web3signer.core.signing.ArtifactSignerProvider;
import tech.pegasys.web3signer.core.signing.EthSecpArtifactSigner;
import tech.pegasys.web3signer.core.signing.SecpArtifactSignature;

import java.util.Collection;
import java.util.List;

import io.vertx.core.Vertx;
import io.vertx.ext.web.Router;
import io.vertx.ext.web.api.contract.openapi3.OpenAPI3RouterFactory;
import io.vertx.ext.web.impl.BlockingHandlerDecorator;

public class Eth1Runner extends Runner {

  public Eth1Runner(final Config config) {
    super(config);
  }

  @Override
<<<<<<< HEAD
=======
  protected String getOpenApiSpecResource() {
    return "openapi/web3signer-eth1.yaml";
  }

  @Override
  protected ArtifactSignerProvider loadSigners(
      final Config config, final Vertx vertx, final MetricsSystem metricsSystem) {
    final AzureKeyVaultSignerFactory azureFactory = new AzureKeyVaultSignerFactory();
    final HashicorpConnectionFactory hashicorpConnectionFactory =
        new HashicorpConnectionFactory(vertx);

    final Secp256k1ArtifactSignerFactory ethSecpArtifactSignerFactory =
        new Secp256k1ArtifactSignerFactory(
            hashicorpConnectionFactory,
            config.getKeyConfigPath(),
            azureFactory,
            EthSecpArtifactSigner::new,
            true);

    final Collection<ArtifactSigner> signers =
        SignerLoader.load(
            config.getKeyConfigPath(),
            "yaml",
            new YamlSignerParser(List.of(ethSecpArtifactSignerFactory)));

    return DefaultArtifactSignerProvider.create(signers);
  }

  @Override
>>>>>>> a4cf3931
  protected Router populateRouter(final Context context) {
    final ArtifactSignerProvider signerProvider = loadSigners(config, context.getVertx());
    incSignerLoadCount(context.getMetricsSystem(), signerProvider.availableIdentifiers().size());

    final OpenAPI3RouterFactory routerFactory = context.getRouterFactory();
    final LogErrorHandler errorHandler = context.getErrorHandler();

    addPublicKeysListHandler(
        routerFactory,
        signerProvider.availableIdentifiers(),
        ETH1_LIST.name(),
        context.getErrorHandler());

    final SignerForIdentifier<SecpArtifactSignature> secpSigner =
        new SignerForIdentifier<>(signerProvider, this::formatSecpSignature, SECP256K1);
    routerFactory.addHandlerByOperationId(
        ETH1_SIGN.name(),
        new BlockingHandlerDecorator(
            new Eth1SignForIdentifierHandler(
                secpSigner, new HttpApiMetrics(context.getMetricsSystem(), SECP256K1)),
            false));
    routerFactory.addFailureHandlerByOperationId(ETH1_SIGN.name(), errorHandler);

    return context.getRouterFactory().getRouter();
  }

  private ArtifactSignerProvider loadSigners(final Config config, final Vertx vertx) {
    final AzureKeyVaultSignerFactory azureFactory = new AzureKeyVaultSignerFactory();
    final HashicorpConnectionFactory hashicorpConnectionFactory =
        new HashicorpConnectionFactory(vertx);

    final Secp256k1ArtifactSignerFactory ethSecpArtifactSignerFactory =
        new Secp256k1ArtifactSignerFactory(
            hashicorpConnectionFactory,
            config.getKeyConfigPath(),
            azureFactory,
            EthSecpArtifactSigner::new,
            true);

    final Collection<ArtifactSigner> signers =
        SignerLoader.load(
            config.getKeyConfigPath(),
            "yaml",
            new YamlSignerParser(List.of(ethSecpArtifactSignerFactory)));

    return DefaultArtifactSignerProvider.create(signers);
  }

  private String formatSecpSignature(final SecpArtifactSignature signature) {
    return SecpArtifactSignature.toBytes(signature).toHexString();
  }
}<|MERGE_RESOLUTION|>--- conflicted
+++ resolved
@@ -14,7 +14,6 @@
 
 import static tech.pegasys.web3signer.core.service.http.OpenApiOperationsId.ETH1_LIST;
 import static tech.pegasys.web3signer.core.service.http.OpenApiOperationsId.ETH1_SIGN;
-import static tech.pegasys.web3signer.core.service.http.metrics.HttpApiMetrics.incSignerLoadCount;
 import static tech.pegasys.web3signer.core.signing.KeyType.SECP256K1;
 
 import tech.pegasys.signers.hashicorp.HashicorpConnectionFactory;
@@ -40,6 +39,7 @@
 import io.vertx.ext.web.Router;
 import io.vertx.ext.web.api.contract.openapi3.OpenAPI3RouterFactory;
 import io.vertx.ext.web.impl.BlockingHandlerDecorator;
+import org.hyperledger.besu.plugin.services.MetricsSystem;
 
 public class Eth1Runner extends Runner {
 
@@ -48,38 +48,11 @@
   }
 
   @Override
-<<<<<<< HEAD
-=======
   protected String getOpenApiSpecResource() {
     return "openapi/web3signer-eth1.yaml";
   }
 
   @Override
-  protected ArtifactSignerProvider loadSigners(
-      final Config config, final Vertx vertx, final MetricsSystem metricsSystem) {
-    final AzureKeyVaultSignerFactory azureFactory = new AzureKeyVaultSignerFactory();
-    final HashicorpConnectionFactory hashicorpConnectionFactory =
-        new HashicorpConnectionFactory(vertx);
-
-    final Secp256k1ArtifactSignerFactory ethSecpArtifactSignerFactory =
-        new Secp256k1ArtifactSignerFactory(
-            hashicorpConnectionFactory,
-            config.getKeyConfigPath(),
-            azureFactory,
-            EthSecpArtifactSigner::new,
-            true);
-
-    final Collection<ArtifactSigner> signers =
-        SignerLoader.load(
-            config.getKeyConfigPath(),
-            "yaml",
-            new YamlSignerParser(List.of(ethSecpArtifactSignerFactory)));
-
-    return DefaultArtifactSignerProvider.create(signers);
-  }
-
-  @Override
->>>>>>> a4cf3931
   protected Router populateRouter(final Context context) {
     final ArtifactSignerProvider signerProvider = loadSigners(config, context.getVertx());
     incSignerLoadCount(context.getMetricsSystem(), signerProvider.availableIdentifiers().size());

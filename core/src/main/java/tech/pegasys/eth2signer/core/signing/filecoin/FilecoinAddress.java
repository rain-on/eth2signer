--- conflicted
+++ resolved
@@ -19,9 +19,6 @@
 import static tech.pegasys.eth2signer.core.util.ByteUtils.fromUVariant;
 import static tech.pegasys.eth2signer.core.util.ByteUtils.putUVariant;
 
-import tech.pegasys.eth2signer.core.signing.filecoin.exceptions.InvalidAddressChecksumException;
-import tech.pegasys.eth2signer.core.signing.filecoin.exceptions.InvalidAddressLengthException;
-import tech.pegasys.eth2signer.core.signing.filecoin.exceptions.InvalidAddressPayloadException;
 import tech.pegasys.eth2signer.core.util.Blake2b;
 
 import java.math.BigInteger;
@@ -87,14 +84,9 @@
       final Bytes payload = putUVariant(new BigInteger(rawPayload));
       return new FilecoinAddress(protocol, payload);
     } else {
-<<<<<<< HEAD
       // TODO(tmm): The toUpper shouldn't be required.
-      if (!base32.isInAlphabet(rawPayload.toUpperCase())) {
-        throw new IllegalStateException("Invalid payload must be base32 encoded");
-=======
-      if (!base32.isInAlphabet(rawPayload)) {
+      if (!base32.isInAlphabet(rawPayload.toUpperCase())) 
         throw new InvalidAddressPayloadException();
->>>>>>> 20fc3a04
       }
       final Bytes value = Bytes.wrap(Base32.decode(rawPayload));
       final Bytes payload = value.slice(0, value.size() - CHECKSUM_BYTE_SIZE);

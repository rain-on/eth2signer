--- conflicted
+++ resolved
@@ -42,31 +42,13 @@
 import org.apache.logging.log4j.Logger;
 import org.apache.tuweni.bytes.Bytes;
 import org.apache.tuweni.bytes.Bytes32;
-<<<<<<< HEAD
 import org.apache.tuweni.units.bigints.UInt64;
-=======
 import org.web3j.utils.Numeric;
->>>>>>> de60128d
 
 @JsonRpcService
 public class FcJsonRpc {
   public static final int SECP_VALUE = 1;
   public static final int BLS_VALUE = 2;
-
-  private enum SignatureType {
-    SECP(SECP_VALUE),
-    BLS(BLS_VALUE);
-
-    private final int value;
-
-    SignatureType(final int value) {
-      this.value = value;
-    }
-
-    public int getValue() {
-      return value;
-    }
-  }
 
   private static final Logger LOG = LogManager.getLogger();
 
@@ -100,12 +82,11 @@
     switch (signature.getType()) {
       case SECP256K1:
         final SecpArtifactSignature secpSig = (SecpArtifactSignature) signature;
-        return new FilecoinSignature(
-            SignatureType.SECP.getValue(), formatSecpSignature(secpSig).toBase64String());
+        return new FilecoinSignature(SECP_VALUE, formatSecpSignature(secpSig).toBase64String());
       case BLS:
         final BlsArtifactSignature blsSig = (BlsArtifactSignature) signature;
         return new FilecoinSignature(
-            SignatureType.BLS.getValue(), blsSig.getSignatureData().toBytes().toBase64String());
+            BLS_VALUE, blsSig.getSignatureData().toBytes().toBase64String());
       default:
         throw new IllegalArgumentException("Invalid Signature type created.");
     }
@@ -116,7 +97,6 @@
     return fcSigners.availableIdentifiers().contains(address);
   }
 
-<<<<<<< HEAD
   @JsonRpcMethod("Filecoin.WalletSignMessage")
   public FilecoinSignedMessage filecoinSignMessage(
       @JsonRpcParam("identifier") final String identifier,
@@ -199,7 +179,9 @@
     } else {
       final byte[] bigIntBytes = value.toByteArray();
       gen.writeBinary(null, bigIntBytes, 0, bigIntBytes.length);
-=======
+    }
+  }
+
   @JsonRpcMethod("Filecoin.WalletVerify")
   public boolean filecoinWalletVerify(
       @JsonRpcParam("address") final String filecoinAddress,
@@ -232,7 +214,6 @@
         return new BlsArtifactSignature(BLSSignature.fromBytes(signature));
       default:
         throw new IllegalArgumentException("Invalid Signature type");
->>>>>>> de60128d
     }
   }
 

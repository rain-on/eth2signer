/*
 * Copyright 2020 ConsenSys AG.
 *
 * Licensed under the Apache License, Version 2.0 (the "License"); you may not use this file except in compliance with
 * the License. You may obtain a copy of the License at
 *
 * http://www.apache.org/licenses/LICENSE-2.0
 *
 * Unless required by applicable law or agreed to in writing, software distributed under the License is distributed on
 * an "AS IS" BASIS, WITHOUT WARRANTIES OR CONDITIONS OF ANY KIND, either express or implied. See the License for the
 * specific language governing permissions and limitations under the License.
 */
package tech.pegasys.eth2signer.core.service.jsonrpc;

import static tech.pegasys.eth2signer.core.service.operations.IdentifierUtils.normaliseIdentifier;

import tech.pegasys.eth2signer.core.service.jsonrpc.exceptions.InvalidParamException;
import tech.pegasys.eth2signer.core.service.jsonrpc.exceptions.SignerNotFoundException;
import tech.pegasys.eth2signer.core.service.operations.KeyIdentifiers;
import tech.pegasys.eth2signer.core.service.operations.SignerForIdentifier;
import tech.pegasys.eth2signer.core.service.operations.Upcheck;
import tech.pegasys.eth2signer.core.signing.KeyType;
import tech.pegasys.eth2signer.core.signing.filecoin.FilecoinAddress;

import java.util.ArrayList;
import java.util.List;
import java.util.Optional;

import com.github.arteam.simplejsonrpc.core.annotation.JsonRpcMethod;
import com.github.arteam.simplejsonrpc.core.annotation.JsonRpcParam;
import com.github.arteam.simplejsonrpc.core.annotation.JsonRpcService;
import org.apache.logging.log4j.LogManager;
import org.apache.logging.log4j.Logger;
import org.apache.tuweni.bytes.Bytes;

@JsonRpcService
public class SigningService {
  private static final Logger LOG = LogManager.getLogger();

  private final Upcheck upcheck = new Upcheck();
  private final KeyIdentifiers ethKeyIdentifiers;

  private final List<SignerForIdentifier<?>> signerForIdentifierList;

  public SigningService(
      final KeyIdentifiers ethKeyIdentifiers,
      final List<SignerForIdentifier<?>> signerForIdentifierList) {
    this.ethKeyIdentifiers = ethKeyIdentifiers;
    this.signerForIdentifierList = signerForIdentifierList;
  }

  @JsonRpcMethod("public_keys")
  public String[] publicKeys(@JsonRpcParam("keyType") final KeyType keyType) {
    return ethKeyIdentifiers.list(keyType).toArray(String[]::new);
  }

  @JsonRpcMethod("sign")
  public String sign(
      @JsonRpcParam("identifier") final String identifier,
      @JsonRpcParam("data") final String dataToSign) {
    return signerForIdentifierList.stream()
        .map(
            signerForIdentifier ->
                signerForIdentifier.sign(normaliseIdentifier(identifier), convertData(dataToSign)))
        .flatMap(Optional::stream)
        .findFirst()
        .orElseThrow(
            () ->
                new SignerNotFoundException(
                    "Signer not found for identifier", new String[] {identifier}));
  }

  private Bytes convertData(final String dataToSign) {
    final Bytes data;
    try {
      data = SignerForIdentifier.toBytes(dataToSign);
    } catch (final IllegalArgumentException e) {
      // LOG it as this exception will be handled by JsonRPC Server (not vertx handler)
      LOG.error("Unable to convert data [{}] to bytes", dataToSign, e);
      throw new InvalidParamException(e.getMessage());
    }
    return data;
  }

  @JsonRpcMethod
  public String upcheck() {
    return upcheck.status();
  }
<<<<<<< HEAD
=======

  @JsonRpcMethod("Filecoin.WalletList")
  public List<String> filecoinWalletList() {
    final List<String> addresses = new ArrayList<>();
    addresses.addAll(fcKeyIdentifiers.list(KeyType.SECP256K1));
    addresses.addAll(fcKeyIdentifiers.list(KeyType.BLS));
    return addresses;
  }

  @JsonRpcMethod("Filecoin.WalletHas")
  public boolean filecoinWalletHas(@JsonRpcParam("address") final String address) {
    final FilecoinAddress filecoinAddress = FilecoinAddress.decode(address);
    switch (filecoinAddress.getProtocol()) {
      case BLS:
        return fcKeyIdentifiers.list(KeyType.BLS).contains(address);
      case SECP256K1:
        return fcKeyIdentifiers.list(KeyType.SECP256K1).contains(address);
      default:
        return false;
    }
  }
>>>>>>> 20fc3a04
}<|MERGE_RESOLUTION|>--- conflicted
+++ resolved
@@ -20,9 +20,7 @@
 import tech.pegasys.eth2signer.core.service.operations.SignerForIdentifier;
 import tech.pegasys.eth2signer.core.service.operations.Upcheck;
 import tech.pegasys.eth2signer.core.signing.KeyType;
-import tech.pegasys.eth2signer.core.signing.filecoin.FilecoinAddress;
 
-import java.util.ArrayList;
 import java.util.List;
 import java.util.Optional;
 
@@ -39,7 +37,6 @@
 
   private final Upcheck upcheck = new Upcheck();
   private final KeyIdentifiers ethKeyIdentifiers;
-
   private final List<SignerForIdentifier<?>> signerForIdentifierList;
 
   public SigningService(
@@ -86,8 +83,6 @@
   public String upcheck() {
     return upcheck.status();
   }
-<<<<<<< HEAD
-=======
 
   @JsonRpcMethod("Filecoin.WalletList")
   public List<String> filecoinWalletList() {
@@ -109,5 +104,4 @@
         return false;
     }
   }
->>>>>>> 20fc3a04
 }